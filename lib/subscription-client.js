--- conflicted
+++ resolved
@@ -230,16 +230,11 @@
   }
 
   startOperation (operationId) {
-<<<<<<< HEAD
     const { started, options, handler, extensions } = this.operations.get(operationId)
-    if (this.ready && !started) {
-=======
-    const { started, options, handler } = this.operations.get(operationId)
     if (!started) {
       if (!this.ready) {
         throw new Error('Connection is not ready')
       }
->>>>>>> 7123fe6a
       this.operations.set(operationId, { started: true, options, handler })
       this.sendMessage(operationId, GQL_START, options, extensions)
     }
