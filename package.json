--- conflicted
+++ resolved
@@ -24,32 +24,18 @@
   },
   "homepage": "https://github.com/mcollina/fastify-gql#readme",
   "devDependencies": {
-<<<<<<< HEAD
-    "@types/node": "^14.0.1",
-    "@types/ws": "^7.2.1",
-    "@typescript-eslint/eslint-plugin": "^2.19.2",
-    "@typescript-eslint/parser": "^2.19.2",
-    "autocannon": "^4.5.1",
-    "fastify": "^2.12.0",
-    "graphql-tools": "^4.0.6",
-=======
     "@types/node": "^14.0.23",
     "@typescript-eslint/eslint-plugin": "^3.6.1",
     "@typescript-eslint/parser": "^3.6.1",
     "autocannon": "^5.0.0",
     "fastify": "^3.0.2",
     "graphql-tools": "^6.0.14",
->>>>>>> b413b182
     "pre-commit": "^1.2.2",
     "proxyquire": "^2.1.3",
     "snazzy": "^8.0.0",
     "standard": "^14.0.0",
     "tap": "^14.10.6",
-<<<<<<< HEAD
-    "typescript": "^3.7.5"
-=======
     "tsd": "^0.13.1"
->>>>>>> b413b182
   },
   "dependencies": {
     "end-of-stream": "^1.4.4",
@@ -65,11 +51,8 @@
     "single-user-cache": "^0.3.0",
     "tiny-lru": "^7.0.2",
     "ws": "^7.2.1"
-<<<<<<< HEAD
-=======
   },
   "tsd": {
     "directory": "test/types"
->>>>>>> b413b182
   }
 }